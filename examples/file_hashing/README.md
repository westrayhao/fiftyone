# Image Deduplication with FiftyOne

This example demonstrates a simple use case of using FiftyOne to detect and
remove duplicate images from your dataset.

## Download the data

First we download the dataset to disk. The dataset is a 1000 sample subset of
CIFAR100, a dataset of 32x32 pixel images with one of 100 different
classification labels such as `apple`, `bicycle`, `porcupine`, etc.

```bash
python download_dataset.py
```

The dataset is organized on disk as follows:

```
/tmp/fiftyone/
└── cifar100_with_duplicates/
    ├── <classA>/
    │   ├── <image1>.jpg
    │   ├── <image2>.jpg
    │   └── ...
    ├── <classB>/
    │   ├── <image1>.jpg
    │   ├── <image2>.jpg
    │   └── ...
    └── ...
```

As we will soon come to discover, some of these samples are duplicates and we
have no clue which they are!

## Walkthrough

Open an ipython session in your terminal by typing: `ipython`

### 0. Imports

```python
import os

import fiftyone as fo
from fiftyone.utils.data import parse_image_classification_dir_tree
import fiftyone.core.features as fof
```

### 1. Create a `fiftyone.Dataset`

```python
dataset_name = "cifar100_with_duplicates"

src_data_dir = os.path.join("/tmp/fiftyone", dataset_name)

samples, _ = parse_image_classification_dir_tree(src_data_dir)
dataset = fo.Dataset.from_image_classification_samples(
    samples, name=dataset_name
)
```

### 2. Explore the dataset

We can poke around in the dataset:

```python
print(dataset.summary())
```

Grab a sample:

```python
sample = next(dataset.iter_samples())
print(sample)
```

Create a view that filters only `mountain`

```python
view = dataset.default_view().filter(
    filter={"labels.ground_truth.label": "mountain"}
)
print(view.summary())

sample = next(view.iter_samples())
print(sample)
```

Create a view that sorts labels reverse-alphabetically

```python
view = dataset.default_view().sort_by(
    "labels.ground_truth.label", reverse=True
)
print(view.summary())

sample = next(view.iter_samples())
print(sample)
```

### 3. Visualize the dataset

Start browsing the dataset:

```python
session = fo.launch_dashboard(dataset=dataset)
```

Narrow your scope to 10 random samples

```python
session.view = dataset.default_view().sample(10)
```

Select some samples in the GUI and see how this field updates instantly!

```python
session.selected
```

Create a view on the samples you selected:

```python
session.view = dataset.default_view().select(session.selected)
```

### 4. Compute File Hashes

Iterate over the samples and compute file hash:

```python
for idx, sample in enumerate(dataset):
    # compute the insight
    file_hash = fof.compute_filehash(sample.filepath)

    # add the insight to the sample
    sample.add_insight("file_hash", fo.IntInsight.create(file_hash))

print(dataset.summary())
```

We have two ways to look at a sample:

1. In the `ipython` terminal:

```python
sample = next(dataset.iter_samples())
print(sample)
```

2. By refreshing the GUI:

```python
session.dataset = dataset
```

### 5. Check for duplicates

We are using a more powerful query here to search for all file hashes with more
than sample:

```python
pipeline = [
    # find all unique file hashes
    {"$group": {"_id": "$insights.file_hash.value", "count": {"$sum": 1}}},
    # filter out file hashes with a count of 1
    {"$match": {"count": {"$gt": 1}}},
]

dup_filehashes = [d["_id"] for d in dataset.aggregate(pipeline)]
```

We can look at the list of file hashes, and we can create a view on the dataset
that contrains to only samples with these file hashes:

```python
print("Number of unique images that are duplicated: %d" % len(dup_filehashes))

view = dataset.default_view().filter(
    filter={"insights.file_hash.value": {"$in": dup_filehashes}}
)

print("Number of images that have a duplicate: %d" % len(view))

print("Number of duplicates: %d" % (len(view) - len(dup_filehashes)))
```

And we can always visualize views!

```python
session.view = view.sort_by("insights.file_hash.value")
```

### 6. Delete duplicates

This snippet iterates over the duplicate file hashes and deletes `count - 1`
samples with each file hash.

```python
print("Length of dataset before: %d" % len(dataset))

for d in dataset.aggregate(pipeline):
    file_hash = d["_id"]
    count = d["count"]

    view = (
        dataset.default_view()
<<<<<<< HEAD
        .filter(filter={"insights.file_hash.value": file_hash})
        .take(count - 1)
=======
        .filter(filter={"insights.file_hash.file_hash": file_hash})
        .limit(count - 1)
>>>>>>> c02162b7
    )

    for sample in view:
        del dataset[sample.id]

print("Length of dataset after: %d" % len(dataset))
```

Alternatively, it also would be possible to create a view with all of the
duplicates "to be deleted" and then iterate over our own non-`fiftyone` code to
delete these files from the original dataset.

### 7. Export

In this lightweight workflow none of the work down with `fiftyone` persists. As
mentioned above we could have used fiftyone to tell us which samples we needed
to delete.

But we have a very small dataset here, so we could just export a copy:

```python
dataset.export(group="ground_truth", export_dir="/tmp/fiftyone/export")
```

## Copyright

Copyright 2017-2020, Voxel51, Inc.<br> voxel51.com<|MERGE_RESOLUTION|>--- conflicted
+++ resolved
@@ -205,13 +205,8 @@
 
     view = (
         dataset.default_view()
-<<<<<<< HEAD
-        .filter(filter={"insights.file_hash.value": file_hash})
-        .take(count - 1)
-=======
         .filter(filter={"insights.file_hash.file_hash": file_hash})
         .limit(count - 1)
->>>>>>> c02162b7
     )
 
     for sample in view:
