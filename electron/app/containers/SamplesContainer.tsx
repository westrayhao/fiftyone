--- conflicted
+++ resolved
@@ -146,17 +146,7 @@
 
   return (
     <Root ref={containerRef} showSidebar={showSidebar}>
-<<<<<<< HEAD
-      <Sticky
-        ref={stickyHeaderRef}
-        context={containerRef}
-        onStick={() => setStuck(true)}
-        onUnstick={() => setStuck(false)}
-      >
-=======
-      <VerticalSpacer opaque height={5} />
       <Sticky ref={stickyHeaderRef} context={containerRef}>
->>>>>>> cea78977
         <ViewBar />
         <ImageContainerHeader
           datasetName={datasetName}
