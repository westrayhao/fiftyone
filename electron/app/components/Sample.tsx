import React from "react";
import { useRecoilValue } from "recoil";

import { updateState } from "../actions/update";
import { getSocket } from "../utils/socket";
import connect from "../utils/connect";
<<<<<<< HEAD
import { isFloat } from "../utils/generic";
import Player51 from "./Flashlight/Player51/Player51";
import Tag from "./Tag";
=======
import Player51 from "./Player51";
import Tag from "./Tags/Tag";
import * as selectors from "../recoil/selectors";
import { getLabelText, stringify } from "../utils/labels";
>>>>>>> 78ad5fbc

const Sample = ({
  displayProps,
  dispatch,
  sample,
  port,
  setSelected,
  selected,
  setView,
}) => {
  const host = `http://127.0.0.1:${port}`;
  const id = sample._id.$oid;
  const src = `${host}?path=${sample.filepath}&id=${id}`;
  const socket = getSocket(port, "state");
  const { activeLabels, activeTags, activeOther } = displayProps;
  const filter = useRecoilValue(selectors.labelFilters);
  const colorMapping = useRecoilValue(selectors.labelColorMapping);

  const handleClick = () => {
    const newSelected = { ...selected };
    const event = newSelected[id] ? "remove_selection" : "add_selection";
    newSelected[id] = newSelected[id] ? false : true;
    setSelected(newSelected);
    socket.emit(event, id, (data) => {
      dispatch(updateState(data));
    });
  };
  const eventHandlers = {
    onClick: () => handleClick(),
    onDoubleClick: () => setView(sample),
  };
  const renderLabel = ({ name, label, idx }) => {
    if (!activeLabels[name] || !label) {
      return null;
    }
    let value = getLabelText(label);
    if (value === undefined) {
      return null;
    }

    if (!filter[name](label)) {
      return null;
    }
    return (
      <Tag
        key={"label-" + name + "-" + value + (idx ? "-" + idx : "")}
        title={name}
        name={value}
        color={colorMapping[name]}
      />
    );
  };
  const renderScalar = (name) => {
    if (
      !activeOther[name] ||
      sample[name] === undefined ||
      sample[name] === null
    ) {
      return null;
    }
    return (
      <Tag
        key={"scalar-" + name}
        title={name}
        name={stringify(sample[name])}
        color={colorMapping[name]}
      />
    );
  };
  const tooltip = `Double-click for details`;

  return (
    <div className="sample" title={tooltip}>
      <Player51
        src={src}
        style={{
          height: "100%",
          width: "100%",
          position: "relative",
        }}
        colorMapping={colorMapping}
        sample={sample}
        thumbnail={true}
        activeLabels={activeLabels}
        {...eventHandlers}
        filter={filter}
      />
      <div className="sample-info" {...eventHandlers}>
        {Object.keys(sample)
          .sort()
          .reduce((acc, name) => {
            const label = sample[name];
            if (label && label._cls === "Classifications") {
              return [
                ...acc,
                ...label[label._cls.toLowerCase()].map((l, i) => ({
                  name,
                  label: l,
                  idx: i,
                })),
              ];
            }
            return [...acc, { name, label }];
          }, [])
          .map(renderLabel)}
        {[...sample.tags].sort().map((t) => {
          return activeTags[t] ? (
            <Tag key={t} name={String(t)} color={colorMapping[t]} />
          ) : null;
        })}
        {Object.keys(sample).sort().map(renderScalar)}
      </div>
      {selected[id] ? (
        <div
          style={{
            border: "2px solid rgb(255, 109, 4)",
            width: "100%",
            height: "100%",
            position: "absolute",
            top: 0,
          }}
        />
      ) : null}
    </div>
  );
};

export default connect(Sample);<|MERGE_RESOLUTION|>--- conflicted
+++ resolved
@@ -4,16 +4,10 @@
 import { updateState } from "../actions/update";
 import { getSocket } from "../utils/socket";
 import connect from "../utils/connect";
-<<<<<<< HEAD
-import { isFloat } from "../utils/generic";
-import Player51 from "./Flashlight/Player51/Player51";
-import Tag from "./Tag";
-=======
 import Player51 from "./Player51";
 import Tag from "./Tags/Tag";
 import * as selectors from "../recoil/selectors";
 import { getLabelText, stringify } from "../utils/labels";
->>>>>>> 78ad5fbc
 
 const Sample = ({
   displayProps,
