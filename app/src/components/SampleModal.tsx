--- conflicted
+++ resolved
@@ -28,16 +28,6 @@
 } from "../utils/hooks";
 import { formatMetadata } from "../utils/labels";
 
-const modalSrc = selector<string>({
-  key: "modalSrc",
-  get: ({ get }) => {
-    const sample = get(selectors.modalSample);
-    if (sample) {
-      return `${http}/filepath/${encodeURI(sample.filepath)}?id=${sample._id}`;
-    }
-  },
-});
-
 const modalIndex = selector<number>({
   key: "modalIndex",
   get: ({ get }) => {
@@ -256,18 +246,6 @@
 );
 
 type Props = {
-<<<<<<< HEAD
-  onClose?: () => void;
-  onNext?: () => void;
-  onPrevious?: () => void;
-};
-
-const SampleModal = ({ onClose, onNext, onPrevious }: Props, ref) => {
-  const { sample } = useRecoilValue(atoms.modal);
-  const sampleUrl = useRecoilValue(
-    selectors.sampleUrl({ filepath: sample.filepath, id: sample.id })
-  );
-=======
   onClose: () => void;
 };
 
@@ -293,10 +271,9 @@
 
 const SampleModal = ({ onClose }: Props, ref) => {
   const sample = useRecoilValue(selectors.modalSample);
-  const sampleUrl = useRecoilValue(modalSrc);
+  const sampleUrl = useRecoilValue(atoms.sample(sample._id));
   const [index, setIndex] = useRecoilState(modalIndex);
   const numSamples = useRecoilValue(selectors.currentSamplesSize);
->>>>>>> ae3862de
   const playerContainerRef = useRef();
   const [playerStyle, setPlayerStyle] = useState({
     height: "100%",
