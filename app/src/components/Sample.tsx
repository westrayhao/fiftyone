--- conflicted
+++ resolved
@@ -310,16 +310,8 @@
 
 const Sample = ({ id }) => {
   const setModal = useSetRecoilState(atoms.modal);
-<<<<<<< HEAD
-  const id = sample._id;
-  const src = useRecoilValue(
-    selectors.sampleUrl({ filepath: sample.filepath, id: sample.id })
-  );
+  const src = useRecoilValue(selectors.sampleUrl(id));
   const socket = useRecoilValue(selectors.socket);
-=======
-  const sample = useRecoilValue(atoms.sample(id));
-  const src = `${http}/filepath/${encodeURI(sample.filepath)}?id=${id}`;
->>>>>>> ae3862de
   const colorByLabel = useRecoilValue(atoms.colorByLabel(false));
   const [hovering, setHovering] = useState(false);
   const isSelected = useRecoilValue(atoms.isSelectedSample(id));
