"""
FiftyOne Flask server.

| Copyright 2017-2020, Voxel51, Inc.
| `voxel51.com <https://voxel51.com/>`_
|
"""
import argparse
import json
import logging
import os
import uuid

from bson import json_util
from flask import Flask, jsonify, request, send_file
from flask_cors import CORS
from flask_socketio import emit, Namespace, SocketIO

import eta.core.utils as etau

os.environ["FIFTYONE_SERVER"] = "1"
import fiftyone.constants as foc
import fiftyone.core.fields as fof
import fiftyone.core.odm as foo
from fiftyone.core.service import DatabaseService
from fiftyone.core.stages import _STAGES
import fiftyone.core.state as fos

from util import get_image_size
from pipelines import DISTRIBUTION_PIPELINES, LABELS, SCALARS


logger = logging.getLogger(__name__)

# connect to the existing DB service to initialize global port information
db = DatabaseService()
db.start()

app = Flask(__name__)
CORS(app)

app.config["SECRET_KEY"] = "fiftyone"

socketio = SocketIO(app, async_mode="eventlet", cors_allowed_origins="*")


def get_user_id():
    uid_path = os.path.join(foc.FIFTYONE_CONFIG_DIR, "var", "uid")

    def read():
        try:
            with open(uid_path) as f:
                return next(f).strip()
        except (IOError, StopIteration):
            return None

    if not read():
        os.makedirs(os.path.dirname(uid_path), exist_ok=True)
        with open(uid_path, "w") as f:
            f.write(str(uuid.uuid4()))
    return read()


@app.route("/")
def get_sample_media():
    """Gets the sample media.

    Returns:
        bytes
    """
    path = request.args.get("path")
    return send_file(path)


@app.route("/fiftyone")
def get_fiftyone_info():
    return jsonify({"version": foc.VERSION})


@app.route("/stages")
def get_stages():
    """Gets ViewStage descriptions"""
    return {
        "stages": [
            {"name": stage.__name__, "params": stage._params()}
            for stage in _STAGES
        ]
    }


def _load_state(func):
    def wrapper(self, *args, **kwargs):
        state = fos.StateDescriptionWithDerivables.from_dict(self.state)
        state = func(self, state, *args, **kwargs)
        self.state = state.serialize()
        emit("update", self.state, broadcast=True, include_self=False)
        return self.state

    return wrapper


class StateController(Namespace):
    """State controller.

    Attributes:
        state: a :class:`fiftyone.core.state.StateDescriptionWithDerivables`
               instance

    Args:
        **args: positional arguments for ``flask_socketio.Namespace``
        **kwargs: keyword arguments for ``flask_socketio.Namespace``
    """

    def __init__(self, *args, **kwargs):
        self.state = fos.StateDescriptionWithDerivables().serialize()
        super().__init__(*args, **kwargs)

    def on_connect(self):
        """Handles connection to the server."""
        pass

    def on_disconnect(self):
        """Handles disconnection from the server."""
        pass

    def on_update(self, data):
        """Updates the state.

        Args:
            state_dict: a serialized
                :class:`fiftyone.core.state.StateDescription`
        """
        self.state = fos.StateDescriptionWithDerivables.from_dict(
            data["data"]
        ).serialize()
        emit(
            "update",
            self.state,
            broadcast=True,
            include_self=data["include_self"],
        )

    def on_get_fiftyone_info(self):
        """Retrieves information about the FiftyOne installation."""
        return {
            "version": foc.VERSION,
            "user_id": get_user_id(),
        }

    def on_get_current_state(self, _):
        """Gets the current state.

        Returns:
            a :class:`fiftyone.core.state.StateDescriptionWithDerivables`
        """
        return self.state

    @_load_state
    def on_add_selection(self, state, _id):
        """Adds a sample to the selected samples list.

        Args:
            state: the current
                :class:`fiftyone.core.state.StateDescriptionWithDerivables`
            _id: the sample ID

        Returns:
            the updated
                :class:`fiftyone.core.state.StateDescriptionWithDerivables`
        """
        selected = set(state.selected)
        selected.add(_id)
        state.selected = list(selected)
        return state

    @_load_state
    def on_remove_selection(self, state, _id):
        """Remove a sample from the selected samples list

        Args:
            state: the current
                :class:`fiftyone.core.state.StateDescriptionWithDerivables`
            _id: the sample ID

        Returns:
            the updated
                :class:`fiftyone.core.state.StateDescriptionWithDerivables`
        """
        selected = set(state.selected)
        selected.remove(_id)
        state.selected = list(selected)
        return state

    def on_page(self, params):
        """Gets the requested page of samples.

        Args:
            params: page parameters

        Returns:
            the list of sample dicts for the page
        """
<<<<<<< HEAD
        print("page")
        state = fos.StateDescription.from_dict(self.state)
=======
        state = fos.StateDescriptionWithDerivables.from_dict(self.state)
>>>>>>> 78ad5fbc
        if state.view is not None:
            view = state.view
        elif state.dataset is not None:
            view = state.dataset.view()
        else:
            return []

<<<<<<< HEAD
        page = params["page"]
        length = params["length"]
        view = view.skip(length * page).limit(length)
        result = []
        for idx, sample in enumerate(view):
            width, height = get_image_size(sample.filepath)
            result.append(
                {
                    "sample": json.loads(
                        json_util.dumps(sample.to_mongo_dict())
                    ),
                    "aspectRatio": (width + idx) / height,
                    "index": page * length + idx,
                }
            )
        return result
=======
        view = view.skip((page - 1) * page_length).limit(page_length + 1)
        samples = [
            json.loads(
                json_util.dumps(s.to_mongo_dict()), parse_constant=lambda c: c
            )
            for s in view
        ]
        more = False
        if len(samples) > page_length:
            samples = samples[:page_length]
            more = page + 1

        results = [{"sample": s} for s in samples]
        for r in results:
            w, h = get_image_size(r["sample"]["filepath"])
            r["width"] = w
            r["height"] = h

        return {"results": results, "more": more}
>>>>>>> 78ad5fbc

    def on_get_distributions(self, group):
        """Gets the distributions for the current state with respect to a
        group.

        Args:
            group: one of "labels", "tags", or "scalars"

        Returns:
            a list of distributions
        """
        state = fos.StateDescriptionWithDerivables.from_dict(self.state)
        if state.view is not None:
            view = state.view
        elif state.dataset is not None:
            view = state.dataset.view()
        else:
            return []

        return _get_distributions(view, group)


def _get_distributions(view, group):
    pipeline = DISTRIBUTION_PIPELINES[group]

    # we add a sub-pipeline for each numeric as it looks like multiple
    # buckets in a single pipeline is not supported
    if group == SCALARS:
        _numeric_distribution_pipelines(view, pipeline)

    result = list(view.aggregate(pipeline))

    if group in {LABELS, SCALARS}:
        new_result = []
        for f in result[0].values():
            new_result += f
        result = new_result

    if group != SCALARS:
        for idx, dist in enumerate(result):
            result[idx]["data"] = sorted(
                result[idx]["data"], key=lambda c: c["count"], reverse=True
            )

    return sorted(result, key=lambda d: d["name"])


def _numeric_bounds(view, numerics):
    bounds_pipeline = [{"$facet": {}}]
    for idx, (k, v) in enumerate(numerics.items()):
        bounds_pipeline[0]["$facet"]["numeric-%d" % idx] = [
            {
                "$group": {
                    "_id": k,
                    "min": {"$min": "$%s" % k},
                    "max": {"$max": "$%s" % k},
                },
            }
        ]

    return list(view.aggregate(bounds_pipeline))[0] if len(numerics) else {}


def _numeric_distribution_pipelines(view, pipeline, buckets=50):
    numerics = view._dataset.get_field_schema(ftype=fof.IntField)
    numerics.update(view._dataset.get_field_schema(ftype=fof.FloatField))

    # here we query the min and max for each numeric field
    # unfortunately, it looks like this has to be a separate query
    bounds = _numeric_bounds(view, numerics)

    # for each numeric field, build the boundaries array with the
    # min/max results when adding the field's sub-pipeline
    for idx, (k, v) in enumerate(numerics.items()):
        sub_pipeline = "numeric-%d" % idx
        field_bounds = bounds[sub_pipeline][0]
        mn = field_bounds["min"]
        mx = field_bounds["max"]

        # if min and max are equal, we artifically create a boundary
        # @todo alternative approach to scalar fields with only one value
        if mn == mx:
            if mx > 0:
                mn = 0
            else:
                mx = 0

        step = (mx - mn) / buckets
        boundaries = [mn + step * s for s in range(0, buckets)]

        pipeline[0]["$facet"][sub_pipeline] = [
            {
                "$bucket": {
                    "groupBy": "$%s" % k,
                    "boundaries": boundaries,
                    "default": "null",
                    "output": {"count": {"$sum": 1}},
                }
            },
            {
                "$group": {
                    "_id": k,
                    "data": {
                        "$push": {
                            "key": {
                                "$cond": [
                                    {"$ne": ["$_id", "null"]},
                                    {"$add": ["$_id", step / 2]},
                                    "null",
                                ]
                            },
                            "count": "$count",
                        }
                    },
                }
            },
            {
                "$project": {
                    "name": k,
                    "type": v.__class__.__name__[
                        : -len("Field")  # grab field type from the class
                    ].lower(),
                    "data": "$data",
                }
            },
        ]


socketio.on_namespace(StateController("/state"))


if __name__ == "__main__":
    log_path = os.path.join(
        foc.FIFTYONE_CONFIG_DIR, "var", "log", "server.log"
    )
    etau.ensure_basedir(log_path)
    # pylint: disable=no-member
    app.logger.addHandler(logging.FileHandler(log_path, mode="w"))

    parser = argparse.ArgumentParser()
    parser.add_argument("--port", type=int, default=5151)
    args = parser.parse_args()

    socketio.run(app, port=args.port, debug=foc.DEV_INSTALL)<|MERGE_RESOLUTION|>--- conflicted
+++ resolved
@@ -200,12 +200,7 @@
         Returns:
             the list of sample dicts for the page
         """
-<<<<<<< HEAD
-        print("page")
-        state = fos.StateDescription.from_dict(self.state)
-=======
         state = fos.StateDescriptionWithDerivables.from_dict(self.state)
->>>>>>> 78ad5fbc
         if state.view is not None:
             view = state.view
         elif state.dataset is not None:
@@ -213,7 +208,6 @@
         else:
             return []
 
-<<<<<<< HEAD
         page = params["page"]
         length = params["length"]
         view = view.skip(length * page).limit(length)
@@ -230,27 +224,6 @@
                 }
             )
         return result
-=======
-        view = view.skip((page - 1) * page_length).limit(page_length + 1)
-        samples = [
-            json.loads(
-                json_util.dumps(s.to_mongo_dict()), parse_constant=lambda c: c
-            )
-            for s in view
-        ]
-        more = False
-        if len(samples) > page_length:
-            samples = samples[:page_length]
-            more = page + 1
-
-        results = [{"sample": s} for s in samples]
-        for r in results:
-            w, h = get_image_size(r["sample"]["filepath"])
-            r["width"] = w
-            r["height"] = h
-
-        return {"results": results, "more": more}
->>>>>>> 78ad5fbc
 
     def on_get_distributions(self, group):
         """Gets the distributions for the current state with respect to a
