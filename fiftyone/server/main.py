--- conflicted
+++ resolved
@@ -199,9 +199,6 @@
         state.selected = list(selected)
         return state
 
-<<<<<<< HEAD
-    def on_page(self, params):
-=======
     @_load_state()
     def on_clear_selection(self, state):
         """Remove all samples from the selected samples list
@@ -217,8 +214,7 @@
         state.selected = []
         return state
 
-    def on_page(self, page, page_length=20):
->>>>>>> 9e3ffa05
+    def on_page(self, page, params):
         """Gets the requested page of samples.
 
         Args:
