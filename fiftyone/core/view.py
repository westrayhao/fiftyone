--- conflicted
+++ resolved
@@ -42,13 +42,9 @@
 
     Operations on dataset views are designed to be chained together to yield
     the desired subset of the dataset, which is then iterated over to directly
-<<<<<<< HEAD
-    access the samples. Each stage in the pipeline definining a
+    access the sample views. Each stage in the pipeline defining a
     :class:`DatasetView` is represented by a
     :class:`fiftyone.core.stages.ViewStage` instance.
-=======
-    access the sample views.
->>>>>>> 617941cf
 
     Example use::
 
@@ -157,24 +153,6 @@
                     "due to an invalid stage in the DatasetView"
                 ) from e
 
-<<<<<<< HEAD
-=======
-    def iter_samples_with_index(self):
-        """Returns an iterator over the samples in the view together with
-        their integer index in the collection.
-
-        Returns:
-            an iterator that emits ``(index, sv)`` tuples, where:
-                - ``index`` is an integer index relative to the offset, where
-                  ``offset <= view_idx < offset + limit``
-                - ``sv`` is a :class:`fiftyone.core.sample.SampleView`
-        """
-        offset = self._get_latest_offset()
-        iterator = self.iter_samples()
-        for idx, sample in enumerate(iterator, start=offset):
-            yield idx, sample
-
->>>>>>> 617941cf
     def get_field_schema(self, ftype=None, embedded_doc_type=None):
         """Returns a schema dictionary describing the fields of the samples in
         the view.
@@ -305,17 +283,7 @@
     def _add_view_stage(self, stage):
         view = copy(self)
         view._stages.append(stage)
-<<<<<<< HEAD
         return view
-=======
-        return view
-
-    def _get_latest_offset(self):
-        for stage in self._stages[::-1]:
-            if "$skip" in stage:
-                return stage["$skip"]
-
-        return 0
 
     def _get_selected_excluded_fields(self):
         """Checks all stages to find the selected and excluded fields.
@@ -350,5 +318,4 @@
             if isinstance(stage, fost._FilterList):
                 filtered_fields.add(stage.list_field)
 
-        return filtered_fields
->>>>>>> 617941cf
+        return filtered_fields