--- conflicted
+++ resolved
@@ -587,18 +587,9 @@
     def _capture(self, data):
         from IPython.display import HTML
 
-<<<<<<< HEAD
         if self._context == focx._COLAB:
             return
 
-        for handle, image in data.items():
-            if handle in self._handles:
-                self._handles[handle]["target"].update(
-                    HTML(
-                        fout._SCREENSHOT_HTML.render(
-                            handle=handle, image=image, url=self._base_url(),
-                        )
-=======
         handle = data["handle"]
         if data["handle"] in self._handles:
             self._handles[handle]["target"].update(
@@ -608,7 +599,6 @@
                         image=data["src"],
                         url=self._base_url(),
                         max_width=data["width"],
->>>>>>> 751c5e4b
                     )
                 )
             )
