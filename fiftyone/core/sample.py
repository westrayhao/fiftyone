--- conflicted
+++ resolved
@@ -57,7 +57,6 @@
                 return self._doc.get_field(field_name=name)
             except Exception:
                 pass
-
         return super(Sample, self).__getattribute__(name)
 
     def __setattr__(self, name, value):
@@ -79,11 +78,18 @@
 
         self._doc.__setattr__(name, value)
 
+    def __delattr__(self, name):
+        # @todo(Tyler)
+        raise NotImplementedError("TODO")
+
     def __getitem__(self, key):
         return self.get_field(field_name=key)
 
     def __setitem__(self, key, value):
         return self.set_field(field_name=key, value=value, create=True)
+
+    def __delitem__(self, key):
+        return self.clear_field(field_name=key)
 
     def __copy__(self):
         return self.copy()
@@ -174,69 +180,20 @@
             hasattr(self, field_name)
             and field_name not in self._doc.field_names
         ):
-<<<<<<< HEAD
             raise ValueError("Cannot use reserved keyword '%s'" % field_name)
 
-        return self._doc.set_field(field_name, value, create=create)
-=======
-            raise ValueError("Cannot set reserve word '%s'" % field_name)
         return self._doc.set_field(field_name, value, create=create)
 
     def clear_field(self, field_name):
         """Clears the value of a field of the sample.
 
         Args:
-            field_name: the string name of the field to clear
+            field_name: the name of the field to clear
 
         Raises:
-            KeyError: if the field name is not valid
+            KeyError: if the given field does not exist
         """
         return self._doc.clear_field(field_name=field_name)
-
-    def __getattr__(self, name):
-        if name not in dir(self):
-            try:
-                return self._doc.get_field(field_name=name)
-            except Exception:
-                pass
-        return super(Sample, self).__getattribute__(name)
-
-    def __setattr__(self, name, value):
-        # @todo(Tyler) this code is not DRY...occurs in 3 spots :( ############
-        # all attrs starting with "_" or that exist and are not fields are
-        # deferred to super
-        if name.startswith("_") or (
-            hasattr(self, name) and name not in self._doc.field_names
-        ):
-            return super().__setattr__(name, value)
-
-        if name not in self._doc.field_names:
-            warnings.warn(
-                "Fiftyone doesn't allow fields to be "
-                "created via a new attribute name",
-                stacklevel=2,
-            )
-            return super().__setattr__(name, value)
-        # @todo(Tyler) END NOT-DRY ############################################
-
-        self._doc.__setattr__(name, value)
-
-    def __delattr__(self, name):
-        # @todo(Tyler)
-        raise NotImplementedError("TODO")
-
-    def __getitem__(self, key):
-        return self.get_field(field_name=key)
-
-    def __setitem__(self, key, value):
-        return self.set_field(field_name=key, value=value, create=True)
-
-    def __delitem__(self, key):
-        return self.clear_field(field_name=key)
-
-    def __copy__(self):
-        return self.copy()
->>>>>>> 5da70413
 
     def copy(self):
         """Returns a copy of the sample that has not been added to the
