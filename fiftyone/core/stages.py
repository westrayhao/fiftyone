"""
View stages.

| Copyright 2017-2020, Voxel51, Inc.
| `voxel51.com <https://voxel51.com/>`_
|
"""
# pragma pylint: disable=redefined-builtin
# pragma pylint: disable=unused-wildcard-import
# pragma pylint: disable=wildcard-import
from __future__ import absolute_import
from __future__ import division
from __future__ import print_function
from __future__ import unicode_literals
from builtins import *

# pragma pylint: enable=redefined-builtin
# pragma pylint: enable=unused-wildcard-import
# pragma pylint: enable=wildcard-import

import reprlib

from bson import ObjectId
from pymongo import ASCENDING, DESCENDING

from fiftyone.core.expressions import ViewExpression
from fiftyone.core.odm.sample import default_sample_fields

import eta.core.utils as etau


class _StageRepr(reprlib.Repr):
    def repr_ViewExpression(self, expr, level):
        return self.repr1(expr.to_mongo(), level=level)


_aRepr = _StageRepr()
_aRepr.maxlevel = 2
_aRepr.maxlist = 3


class ViewStage(object):
    """Abstract base class for all :class:`fiftyone.core.view.DatasetView`
    stages.

    :class:`ViewStage` instances represent a logical operation to apply to a
    :class:`fiftyone.core.view.DatasetView`, which may decide what subset of
    samples in a view should pass though the stage, and also what subset of the
    contents of each :class:`fiftyone.core.sample.Sample` should be passed.

    Args:
        **kwargs: the concrete :class:`fiftyone.core.stages.ViewStage`
            arguments
    """

    def __str__(self):
        return repr(self)

    def __repr__(self):
        kwargs_str = ", ".join(
            ["%s=%s" % (k, _aRepr.repr(v)) for k, v in self._kwargs().items()]
        )

        return "%s(%s)" % (self.__class__.__name__, kwargs_str)

    def to_mongo(self):
        """Returns the MongoDB version of the stage.

        Returns:
            a MongoDB aggregation pipeline (list of dicts)
        """
        raise NotImplementedError("subclasses must implement `to_mongo()`")

    def _serialize(self):
        """Returns a JSON dict representation of the :class:`ViewStage`.

        Returns:
            a JSON dict
        """
        return {
            "kwargs": self._kwargs(),
            "_cls": etau.get_class_name(self),
        }

    def _kwargs(self):
        """Returns a JSON dict describing the keyword arguments that define the
        ViewStage.

        Returns:
            a JSON dict
        """
        raise NotImplementedError("subclasses must implement `_kwargs()`")

    @classmethod
    def _from_dict(cls, d):
        """Creates a :class:`ViewStage` instance from a serialized JSON dict
        representation of it.

        Args:
            d: a JSON dict

        Returns:
            a :class:`ViewStage`
        """
        view_stage_cls = etau.get_class(d["_cls"])
        return view_stage_cls(**d["kwargs"])


class ViewStageError(Exception):
    """An error raise by a :class:`ViewStage`"""

    pass


class Exclude(ViewStage):
    """Excludes the samples with the given IDs from the view.

    Args:
        sample_ids: an iterable of sample IDs
    """

    def __init__(self, sample_ids):
        self._sample_ids = list(sample_ids)

    @property
    def sample_ids(self):
        """The list of sample IDs to exclude."""
        return self._sample_ids

    def to_mongo(self):
        """Returns the MongoDB version of the stage.

        Returns:
            a MongoDB aggregation pipeline (list of dicts)
        """
        sample_ids = [ObjectId(id) for id in self._sample_ids]
        return Match({"_id": {"$not": {"$in": sample_ids}}}).to_mongo()

    def _kwargs(self):
        return {"sample_ids": self._sample_ids}


class ExcludeFields(ViewStage):
    """Excludes the fields with the given names from the samples in the view.
<<<<<<< HEAD

    Args:
        field_names: an iterable of sample field names
    """

    def __init__(self, field_names):
        if isinstance(field_names, str):
            field_names = [field_names]
=======

    Note: Default fields cannot be excluded.

    Args:
        field_names: a field name or iterable of field names to exclude
    """

    def __init__(self, field_names):
        if etau.is_str(field_names):
            field_names = [field_names]

>>>>>>> 7aaa0390
        self._field_names = list(field_names)
        self._validate()

    @property
    def field_names(self):
        """The list of field names to exclude."""
        return self._field_names

    def to_mongo(self):
        """Returns the MongoDB version of the stage.

        Returns:
            a MongoDB aggregation pipeline (list of dicts)
        """
        return [{"$unset": self._field_names}]

    def _kwargs(self):
        return {"field_names": self._field_names}

    def _validate(self):
<<<<<<< HEAD
        if "id" in self._field_names or "_id" in self._field_names:
            raise ValueError("Cannot exclude the sample ID from a view")
=======
        invalid_fields = set(self._field_names) & set(default_sample_fields())
        if invalid_fields:
            raise ValueError(
                "Cannot exclude default fields: %s" % list(invalid_fields)
            )
>>>>>>> 7aaa0390


class Exists(ViewStage):
    """Returns a view containing the samples that have a non-``None`` value
    for the given field.

    Args:
        field: the field
    """

    def __init__(self, field):
        self._field = field

    @property
    def field(self):
        """The field to check if exists."""
        return self._field

    def to_mongo(self):
        """Returns the MongoDB version of the stage.

        Returns:
            a MongoDB aggregation pipeline (list of dicts)
        """
        return Match({self._field: {"$exists": True, "$ne": None}}).to_mongo()

    def _kwargs(self):
        return {"field": self._field}


class _FilterList(ViewStage):
    """Base class for stages that filter elements of a list field of a
    document.

    The actual document field to filter is exposed via the
    :meth:`_FilterList.list_field` property, which may be computed from the
    provided ``field``.

    Args:
        field: the field to filter
        filter: a :class:`fiftyone.core.expressions.ViewExpression` or
            `MongoDB expression <https://docs.mongodb.com/manual/meta/aggregation-quick-reference/#aggregation-expressions>`_
            that returns a boolean describing the filter to apply
    """

    def __init__(self, field, filter):
        self._field = field
        self._filter = filter
        self._validate()

    @property
    def field(self):
        """The field to filter."""
        return self._field

    @property
    def filter(self):
        """The filter expression."""
        return self._filter

    @property
    def list_field(self):
        """The *actual* list field to filter, which may be computed from
        `self.field`.
        """
        return self.field

    def to_mongo(self):
        """Returns the MongoDB version of the stage.

        Returns:
            a MongoDB aggregation pipeline (list of dicts)
        """
        return [
            {
                "$addFields": {
                    self.list_field: {
                        "$filter": {
                            "input": "$" + self.list_field,
                            "cond": self._get_mongo_filter(),
                        }
                    }
                }
            }
        ]

    def _get_mongo_filter(self):
        if isinstance(self._filter, ViewExpression):
            return self._filter.to_mongo(in_list=True)

        return self._filter

    def _kwargs(self):
        return {"field": self._field, "filter": self._get_mongo_filter()}

    def _validate(self):
        if not isinstance(self._filter, (ViewExpression, dict)):
            raise ValueError(
                "Filter must be a ViewExpression or a MongoDB expression; "
                "found '%s'" % self._filter
            )


class FilterClassifications(_FilterList):
    """Filters the :class:`fiftyone.core.labels.Classification` elements in the
    specified :class:`fiftyone.core.labels.Classifications` field of the
    samples in a view.

    Args:
        field: the field to filter, which must be a
            :class:`fiftyone.core.labels.Classifications`
        filter: a :class:`fiftyone.core.expressions.ViewExpression` or
            `MongoDB expression <https://docs.mongodb.com/manual/meta/aggregation-quick-reference/#aggregation-expressions>`_
            that returns a boolean describing the filter to apply
    """

    @property
    def list_field(self):
        return self.field + ".classifications"


class FilterDetections(_FilterList):
    """Filters the :class:`fiftyone.core.labels.Detection` elements in the
    specified :class:`fiftyone.core.labels.Detections` field of the samples in
    the stage.

    Args:
        field: the field to filter, which must be a
            :class:`fiftyone.core.labels.Detections`
        filter: a :class:`fiftyone.core.expressions.ViewExpression` or
            `MongoDB expression <https://docs.mongodb.com/manual/meta/aggregation-quick-reference/#aggregation-expressions>`_
            that returns a boolean describing the filter to apply
    """

    @property
    def list_field(self):
        return self.field + ".detections"


class Limit(ViewStage):
    """Limits the view to the given number of samples.

    Args:
        num: the maximum number of samples to return. If a non-positive
            number is provided, an empty view is returned
    """

    def __init__(self, limit):
        self._limit = limit

    @property
    def limit(self):
        """The maximum number of samples to return."""
        return self._limit

    def to_mongo(self):
        """Returns the MongoDB version of the stage.

        Returns:
            a MongoDB aggregation pipeline (list of dicts)
        """
        return [{"$limit": self._limit}]

    def _kwargs(self):
        return {"limit": self._limit}


class Match(ViewStage):
    """Filters the samples in the stage by the given filter.

    Args:
        filter: a :class:`fiftyone.core.expressions.ViewExpression` or
            `MongoDB expression <https://docs.mongodb.com/manual/meta/aggregation-quick-reference/#aggregation-expressions>`_
            that returns a boolean describing the filter to apply
    """

    def __init__(self, filter):
        self._filter = filter
        self._validate()

    @property
    def filter(self):
        """The filter expression."""
        return self._filter

    def to_mongo(self):
        """Returns the MongoDB version of the stage.

        Returns:
            a MongoDB aggregation pipeline (list of dicts)
        """
        return [{"$match": self._get_mongo_filter()}]

    def _get_mongo_filter(self):
        if isinstance(self._filter, ViewExpression):
            return {"$expr": self._filter.to_mongo()}

        return self._filter

    def _kwargs(self):
        return {"filter": self._get_mongo_filter()}

    def _validate(self):
        if not isinstance(self._filter, (ViewExpression, dict)):
            raise ValueError(
                "Filter must be a ViewExpression or a MongoDB expression; "
                "found '%s'" % self._filter
            )


class MatchTag(ViewStage):
    """Returns a view containing the samples that have the given tag.

    Args:
        tag: a tag
    """

    def __init__(self, tag):
        self._tag = tag

    @property
    def tag(self):
        """The tag to match."""
        return self._tag

    def to_mongo(self):
        """Returns the MongoDB version of the stage.

        Returns:
            a MongoDB aggregation pipeline (list of dicts)
        """
        return Match({"tags": self._tag}).to_mongo()

    def _kwargs(self):
        return {"tag": self._tag}


class MatchTags(ViewStage):
    """Returns a view containing the samples that have any of the given
    tags.

    To match samples that contain a single, use :class:`MatchTag`.

    Args:
        tags: an iterable of tags
    """

    def __init__(self, tags):
        self._tags = list(tags)

    @property
    def tags(self):
        """The list of tags to match."""
        return self._tags

    def to_mongo(self):
        """Returns the MongoDB version of the stage.

        Returns:
            a MongoDB aggregation pipeline (list of dicts)
        """
        return Match({"tags": {"$in": self._tags}}).to_mongo()

    def _kwargs(self):
        return {"tags": self._tags}


class Mongo(ViewStage):
    """View stage defined by a raw MongoDB aggregation pipeline.

    See `MongoDB aggregation pipelines <https://docs.mongodb.com/manual/core/aggregation-pipeline/>`_
    for more details.

    Args:
        pipeline: a MongoDB aggregation pipeline (list of dicts)
    """

    def __init__(self, pipeline):
        self._pipeline = pipeline

    @property
    def pipeline(self):
        """The MongoDB aggregation pipeline."""
        return self._pipeline

    def to_mongo(self):
        """Returns the MongoDB version of the stage.

        Returns:
            a MongoDB aggregation pipeline (list of dicts)
        """
        return self._pipeline

    def _kwargs(self):
        return {"pipeline": self._pipeline}


class Select(ViewStage):
    """Selects the samples with the given IDs from the view.

    Args:
        sample_ids: an iterable of sample IDs
    """

    def __init__(self, sample_ids):
        self._sample_ids = list(sample_ids)

    @property
    def sample_ids(self):
        """The list of sample IDs to select."""
        return self._sample_ids

    def to_mongo(self):
        """Returns the MongoDB version of the stage.

        Returns:
            a MongoDB aggregation pipeline (list of dicts)
        """
        sample_ids = [ObjectId(id) for id in self._sample_ids]
        return Match({"_id": {"$in": sample_ids}}).to_mongo()

    def _kwargs(self):
        return {"sample_ids": self._sample_ids}


class SelectFields(ViewStage):
    """Selects *only* the fields with the given names from the samples in the
    view. All other fields are excluded.

<<<<<<< HEAD
    Args:
        field_names: an iterable of field names
    """

    def __init__(self, field_names):
        if isinstance(field_names, str):
            field_names = [field_names]
        self._field_names = list(field_names)
        self._validate()
=======
    Note: Default sample fields are always selected and will be added if not
    included in ``field_names``.

    Args:
        field_names (None): a field name or iterable of field names to select.
            If not specified, just the default fields will be selected
    """

    def __init__(self, field_names=None):
        default_fields = default_sample_fields()

        if field_names:
            if etau.is_str(field_names):
                field_names = [field_names]

            self._field_names = list(set(field_names) | set(default_fields))
        else:
            self._field_names = list(default_fields)
>>>>>>> 7aaa0390

    @property
    def field_names(self):
        """The list of field names to select."""
        return self._field_names

    def to_mongo(self):
        """Returns the MongoDB version of the stage.

        Returns:
            a MongoDB aggregation pipeline (list of dicts)
        """
<<<<<<< HEAD
        if not self.field_names:
            return [{"$project": {"_id": True}}]

=======
>>>>>>> 7aaa0390
        return [{"$project": {fn: True for fn in self.field_names}}]

    def _kwargs(self):
        return {"field_names": self._field_names}

<<<<<<< HEAD
    def _validate(self):
        _field_names_clean = [
            f for f in self._field_names if f not in ("id", "_id")
        ]
        if len(_field_names_clean) != len(self._field_names):
            raise Warning("Sample IDs are always implicitly selected")

        self._field_names = _field_names_clean

=======
>>>>>>> 7aaa0390

class SortBy(ViewStage):
    """Sorts the samples in the view by the given field or expression.

    When sorting by an expression, ``field_or_expr`` can either be a
    :class:`fiftyone.core.expressions.ViewExpression` or a
    `MongoDB expression <https://docs.mongodb.com/manual/meta/aggregation-quick-reference/#aggregation-expressions>`_
    that defines the quantity to sort by.

    Args:
        field_or_expr: the field or expression to sort by
        reverse (False): whether to return the results in descending order
    """

    def __init__(self, field_or_expr, reverse=False):
        self._field_or_expr = field_or_expr
        self._reverse = reverse

    @property
    def field_or_expr(self):
        """The field or expression to sort by."""
        return self._field_or_expr

    @property
    def reverse(self):
        """Whether to return the results in descending order."""
        return self._reverse

    def to_mongo(self):
        """Returns the MongoDB version of the stage.

        Returns:
            a MongoDB aggregation pipeline (list of dicts)
        """
        order = DESCENDING if self._reverse else ASCENDING

        field_or_expr = self._get_mongo_field_or_expr()

        if not isinstance(field_or_expr, dict):
            return [{"$sort": {field_or_expr: order}}]

        return [
            {"$addFields": {"_sort_field": field_or_expr}},
            {"$sort": {"_sort_field": order}},
            {"$unset": "_sort_field"},
        ]

    def _get_mongo_field_or_expr(self):
        if isinstance(self._field_or_expr, ViewExpression):
            return self._field_or_expr.to_mongo()

        return self._field_or_expr

    def _kwargs(self):
        return {
            "field_or_expr": self._get_mongo_field_or_expr(),
            "reverse": self._reverse,
        }


class Skip(ViewStage):
    """Omits the given number of samples from the head of the view.

    Args:
        skip: the number of samples to skip. If a non-positive number is
            provided, no samples are omitted
    """

    def __init__(self, skip):
        self._skip = skip

    @property
    def skip(self):
        """The number of samples to skip."""
        return self._skip

    def to_mongo(self):
        """Returns the MongoDB version of the stage.

        Returns:
            a MongoDB aggregation pipeline (list of dicts)
        """
        return [{"$skip": self._skip}]

    def _kwargs(self):
        return {"skip": self._skip}


class Take(ViewStage):
    """Randomly samples the given number of samples from the view.

    Args:
        size: the number of samples to return. If a non-positive number is
            provided, an empty view is returned
    """

    def __init__(self, size):
        self._size = size

    @property
    def size(self):
        """The number of samples to return."""
        return self._size

    def to_mongo(self):
        """Returns the MongoDB version of the stage.

        Returns:
            a MongoDB aggregation pipeline (list of dicts)
        """
        size = self._size

        if size <= 0:
            return Match({"_id": None}).to_mongo()

        return [{"$sample": {"size": size}}]

    def _kwargs(self):
        return {"size": self._size}<|MERGE_RESOLUTION|>--- conflicted
+++ resolved
@@ -142,16 +142,6 @@
 
 class ExcludeFields(ViewStage):
     """Excludes the fields with the given names from the samples in the view.
-<<<<<<< HEAD
-
-    Args:
-        field_names: an iterable of sample field names
-    """
-
-    def __init__(self, field_names):
-        if isinstance(field_names, str):
-            field_names = [field_names]
-=======
 
     Note: Default fields cannot be excluded.
 
@@ -163,7 +153,6 @@
         if etau.is_str(field_names):
             field_names = [field_names]
 
->>>>>>> 7aaa0390
         self._field_names = list(field_names)
         self._validate()
 
@@ -184,16 +173,11 @@
         return {"field_names": self._field_names}
 
     def _validate(self):
-<<<<<<< HEAD
-        if "id" in self._field_names or "_id" in self._field_names:
-            raise ValueError("Cannot exclude the sample ID from a view")
-=======
         invalid_fields = set(self._field_names) & set(default_sample_fields())
         if invalid_fields:
             raise ValueError(
                 "Cannot exclude default fields: %s" % list(invalid_fields)
             )
->>>>>>> 7aaa0390
 
 
 class Exists(ViewStage):
@@ -523,17 +507,6 @@
     """Selects *only* the fields with the given names from the samples in the
     view. All other fields are excluded.
 
-<<<<<<< HEAD
-    Args:
-        field_names: an iterable of field names
-    """
-
-    def __init__(self, field_names):
-        if isinstance(field_names, str):
-            field_names = [field_names]
-        self._field_names = list(field_names)
-        self._validate()
-=======
     Note: Default sample fields are always selected and will be added if not
     included in ``field_names``.
 
@@ -552,7 +525,6 @@
             self._field_names = list(set(field_names) | set(default_fields))
         else:
             self._field_names = list(default_fields)
->>>>>>> 7aaa0390
 
     @property
     def field_names(self):
@@ -565,29 +537,11 @@
         Returns:
             a MongoDB aggregation pipeline (list of dicts)
         """
-<<<<<<< HEAD
-        if not self.field_names:
-            return [{"$project": {"_id": True}}]
-
-=======
->>>>>>> 7aaa0390
         return [{"$project": {fn: True for fn in self.field_names}}]
 
     def _kwargs(self):
         return {"field_names": self._field_names}
 
-<<<<<<< HEAD
-    def _validate(self):
-        _field_names_clean = [
-            f for f in self._field_names if f not in ("id", "_id")
-        ]
-        if len(_field_names_clean) != len(self._field_names):
-            raise Warning("Sample IDs are always implicitly selected")
-
-        self._field_names = _field_names_clean
-
-=======
->>>>>>> 7aaa0390
 
 class SortBy(ViewStage):
     """Sorts the samples in the view by the given field or expression.
