--- conflicted
+++ resolved
@@ -94,34 +94,6 @@
             label_field: the name of the label field to export
             export_dir: the directory to which to export
         """
-<<<<<<< HEAD
-        # @todo(Tyler) SampleCollection.export()
-        # @todo(Tyler) remove everything with groups
-        raise NotImplementedError("Not yet implemented")
-        # data_paths = []
-        # labels = []
-        # for sample in self.iter_samples():
-        #     data_paths.append(sample.filepath)
-        #     labels.append(sample.get_label(group))
-        #
-        # if not labels:
-        #     logger.warning("No samples to export; returning now")
-        #     return
-        #
-        # if isinstance(labels[0], fol.ClassificationLabel):
-        #     foud.export_image_classification_dataset(
-        #         data_paths, labels, export_dir
-        #     )
-        # elif isinstance(labels[0], fol.DetectionLabels):
-        #     foud.export_image_detection_dataset(data_paths, labels, export_dir)
-        # elif isinstance(labels[0], fol.ImageLabels):
-        #     foud.export_image_labels_dataset(data_paths, labels, export_dir)
-        # else:
-        #     raise ValueError(
-        #         "Cannot export labels of type '%s'"
-        #         % etau.get_class_name(labels[0])
-        #     )
-=======
         data_paths = []
         labels = []
         for sample in self:
@@ -144,5 +116,4 @@
             raise ValueError(
                 "Cannot export labels of type '%s'"
                 % etau.get_class_name(labels[0])
-            )
->>>>>>> 5da70413
+            )